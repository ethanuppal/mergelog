# mergelog

[![Code Style Badge](https://github.com/ethanuppal/mergelog/actions/workflows/lint.yaml/badge.svg)](https://github.com/ethanuppal/mergelog/blob/main/.github/workflows/lint.yaml)
[![cargo-deny badge](https://github.com/ethanuppal/mergelog/actions/workflows/cargo-deny.yaml/badge.svg)](https://github.com/ethanuppal/mergelog/blob/main/.github/workflows/cargo-deny.yaml)
[![Crates.io Version](https://img.shields.io/crates/v/mergelog)](https://crates.io/crates/mergelog)
[![Crates.io License](https://img.shields.io/crates/l/mergelog)](./LICENSE)

> [!CAUTION]
> `mergelog` only supports GitLab now, but adding GitHub should be trivial.

`mergelog` is a simple tool to combine changelog entries spread over multiple
files into one, interactively inferring and resolving corresponding pull
requests.

To get started, just run:

```bash
cargo install mergelog
mergelog my/changelog/directory
```

<<<<<<< HEAD
## Usage
=======
I'm demoing it on [Spade](http://gitlab.com/spade-lang/spade), a programming
langauge I contribute to:

https://github.com/user-attachments/assets/9d8bef51-0a6d-420e-860d-812dd872be87
>>>>>>> 4059b5ed

Here's the full `--help` output:

```
Usage: mergelog <changelog_directory> [--repo <repo>] [--host <host>] [-s <section...>] [--config <config>]

Merges changelog files into a single changelog

Positional Arguments:
  changelog_directory
                    directory containing changelogs and a mergelog.toml

Options:
  --repo            link to the repository to resolve merge/pull requests at;
                    omit to infer from the current repo
  --host            the repository host; omit to infer from the repo URL
  -s, --section     changelog sections in order
  --config          path to optional config file
  --help, help      display usage information
```

## Config

You can pass `--config <path>` or create a `mergelog.toml` in the current
directory to configure the output further.

```toml
# example
sections = ["Added", ...]
format = "{item} [{link_short}]({link})"
short-links = false
```

- If any `--section`s are passed on the CLI, they will override any given in the
config.
- The `format` option string-replaces the keys `{link}`, `{link_short}`, and
`{item}`.
- The `short-links` option is perhaps confusingly named; it extracts out the
links into a list at the end, so you can use `"{item} [{short_link}]"` as your
format, for example.<|MERGE_RESOLUTION|>--- conflicted
+++ resolved
@@ -19,14 +19,12 @@
 mergelog my/changelog/directory
 ```
 
-<<<<<<< HEAD
-## Usage
-=======
 I'm demoing it on [Spade](http://gitlab.com/spade-lang/spade), a programming
 langauge I contribute to:
 
 https://github.com/user-attachments/assets/9d8bef51-0a6d-420e-860d-812dd872be87
->>>>>>> 4059b5ed
+
+## Usage
 
 Here's the full `--help` output:
 
